--- conflicted
+++ resolved
@@ -403,11 +403,8 @@
     implementation "androidx.autofill:autofill:$autofill_version"
     implementation 'jp.wasabeef:glide-transformations:4.3.0'
     implementation 'com.github.vector-im:PFLockScreen-Android:1.0.0-beta12'
-<<<<<<< HEAD
     implementation 'com.github.hyuwah:DraggableView:1.0.0'
-=======
     implementation 'com.github.Armen101:AudioRecordView:1.0.5'
->>>>>>> c167c887
 
     // Custom Tab
     implementation 'androidx.browser:browser:1.3.0'
