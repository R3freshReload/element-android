import com.android.build.OutputFile

apply plugin: 'com.android.application'
apply plugin: 'com.google.android.gms.oss-licenses-plugin'
apply plugin: 'kotlin-android'
apply plugin: 'kotlin-parcelize'
apply plugin: 'kotlin-kapt'
apply plugin: 'placeholder-resolver'

kapt {
    correctErrorTypes = true
}

// Note: 2 digits max for each value
ext.versionMajor = 1
<<<<<<< HEAD
ext.versionMinor = 2
ext.versionPatch = 2
=======
ext.versionMinor = 3
ext.versionPatch = 0
>>>>>>> 0cd3bcaf

static def getGitTimestamp() {
    def cmd = 'git show -s --format=%ct'
    return cmd.execute().text.trim() as Long
}

static def generateVersionCodeFromTimestamp() {
    // It's unix timestamp, minus timestamp of October 3rd 2018 (first commit date) divided by 100: It's incremented by one every 100 seconds.
    // plus 20_000_000 for compatibility reason with the previous way the Version Code was computed
    // Note that the result will be multiplied by 10 when adding the digit for the arch
    return ((getGitTimestamp() - 1_538_524_800) / 100).toInteger() + 20_000_000
}

def generateVersionCodeFromVersionName() {
    // plus 4_000_000 for compatibility reason with the previous way the Version Code was computed
    // Note that the result will be multiplied by 10 when adding the digit for the arch
    return (versionMajor * 1_00_00 + versionMinor * 1_00 + versionPatch) + 4_000_000
}

def getVersionCode() {
    if (gitBranchName() == "develop") {
        return generateVersionCodeFromTimestamp()
    } else {
        return generateVersionCodeFromVersionName()
    }
}

static def gitRevision() {
    def cmd = "git rev-parse --short=8 HEAD"
    return cmd.execute().text.trim()
}

static def gitRevisionDate() {
    def cmd = "git show -s --format=%ci HEAD^{commit}"
    return cmd.execute().text.trim()
}

static def gitBranchName() {
    def fromEnv = System.env.BUILDKITE_BRANCH as String ?: ""

    if (!fromEnv.isEmpty()) {
        return fromEnv
    } else {
        // Note: this command return "HEAD" on Buildkite, so use the system env 'BUILDKITE_BRANCH' content first
        def cmd = "git rev-parse --abbrev-ref HEAD"
        return cmd.execute().text.trim()
    }
}

// For Google Play build, build on any other branch than main will have a "-dev" suffix
static def getGplayVersionSuffix() {
    if (gitBranchName() == "main") {
        return ""
    } else {
        return "-dev"
    }
}

static def gitTag() {
    def cmd = "git describe --exact-match --tags"
    return cmd.execute().text.trim()
}

// For F-Droid build, build on a not tagged commit will have a "-dev" suffix
static def getFdroidVersionSuffix() {
    if (gitTag() == "") {
        return "-dev"
    } else {
        return ""
    }
}

project.android.buildTypes.all { buildType ->
    buildType.javaCompileOptions.annotationProcessorOptions.arguments =
            [
                    validateEpoxyModelUsage: String.valueOf(buildType.name == 'debug')
            ]
}

// map for the version codes last digit
// x86 must have greater values than arm
// 64 bits have greater value than 32 bits
ext.abiVersionCodes = ["armeabi-v7a": 1, "arm64-v8a": 2, "x86": 3, "x86_64": 4].withDefault { 0 }

def buildNumber = System.env.BUILDKITE_BUILD_NUMBER as Integer ?: 0

android {



    // Due to a bug introduced in Android gradle plugin 3.6.0, we have to specify the ndk version to use
    // Ref: https://issuetracker.google.com/issues/144111441
    ndkVersion "21.3.6528147"

    compileSdk versions.compileSdk

    defaultConfig {
        applicationId "im.vector.app"
        // Set to API 21: see #405
        minSdk versions.minSdk
        targetSdk versions.targetSdk
        multiDexEnabled true

        renderscriptTargetApi 24
        renderscriptSupportModeEnabled true

        // `develop` branch will have version code from timestamp, to ensure each build from CI has a incremented versionCode.
        // Other branches (main, features, etc.) will have version code based on application version.
        versionCode project.getVersionCode()

        // Required for sonar analysis
        versionName "${versionMajor}.${versionMinor}.${versionPatch}-sonar"

        buildConfigField "String", "GIT_REVISION", "\"${gitRevision()}\""
        resValue "string", "git_revision", "\"${gitRevision()}\""

        buildConfigField "String", "GIT_REVISION_DATE", "\"${gitRevisionDate()}\""
        resValue "string", "git_revision_date", "\"${gitRevisionDate()}\""

        buildConfigField "String", "GIT_BRANCH_NAME", "\"${gitBranchName()}\""
        resValue "string", "git_branch_name", "\"${gitBranchName()}\""

        buildConfigField "String", "BUILD_NUMBER", "\"${buildNumber}\""
        resValue "string", "build_number", "\"${buildNumber}\""

        // The two booleans must not have the same value. We need two values for the manifest
        // LoginFlowV2 is disabled to be merged on develop (changelog: Improve login/register flow (#1410, #2585, #3172))
        resValue "bool", "useLoginV1", "true"
        resValue "bool", "useLoginV2", "false"

        // NotificationSettingsV2 is disabled. To be released in conjunction with iOS/Web
        def useNotificationSettingsV2 = true
        buildConfigField "Boolean", "USE_NOTIFICATION_SETTINGS_V2", "${useNotificationSettingsV2}"
        resValue "bool", "useNotificationSettingsV1", "${!useNotificationSettingsV2}"
        resValue "bool", "useNotificationSettingsV2", "${useNotificationSettingsV2}"

        buildConfigField "im.vector.app.features.crypto.keysrequest.OutboundSessionKeySharingStrategy", "outboundSessionKeySharingStrategy", "im.vector.app.features.crypto.keysrequest.OutboundSessionKeySharingStrategy.WhenTyping"

        buildConfigField "Long", "VOICE_MESSAGE_DURATION_LIMIT_MS", "120_000L"

        //  If set, MSC3086 asserted identity messages sent on VoIP calls will cause the call to appear in the room corresponding to the asserted identity.
        //  This *must* only be set in trusted environments.
        buildConfigField "Boolean", "handleCallAssertedIdentityEvents", "false"

        testInstrumentationRunner "androidx.test.runner.AndroidJUnitRunner"

        // Keep abiFilter for the universalApk
        ndk {
            abiFilters "armeabi-v7a", "x86", 'arm64-v8a', 'x86_64'
        }

        // Ref: https://developer.android.com/studio/build/configure-apk-splits.html
        splits {
            // Configures multiple APKs based on ABI.
            abi {
                // Enables building multiple APKs per ABI.
                enable true

                // By default all ABIs are included, so use reset() and include to specify that we only
                // want APKs for armeabi-v7a, x86, arm64-v8a and x86_64.

                // Resets the list of ABIs that Gradle should create APKs for to none.
                reset()

                // Specifies a list of ABIs that Gradle should create APKs for.
                include "armeabi-v7a", "x86", "arm64-v8a", "x86_64"

                // Generate a universal APK that includes all ABIs, so user who install from CI tool can use this one by default.
                universalApk true
            }
        }

        applicationVariants.all { variant ->
            // assign different version code for each output
            def baseVariantVersion = variant.versionCode * 10
            variant.outputs.each { output ->
                def baseAbiVersionCode = project.ext.abiVersionCodes.get(output.getFilter(OutputFile.ABI))
                // Known limitation: it does not modify the value in the BuildConfig.java generated file
                // See https://issuetracker.google.com/issues/171133218
                output.versionCodeOverride = baseVariantVersion + baseAbiVersionCode
                print "ABI " + output.getFilter(OutputFile.ABI) + " \t-> VersionCode = " + output.versionCodeOverride + "\n"
            }
        }

        // The following argument makes the Android Test Orchestrator run its
        // "pm clear" command after each test invocation. This command ensures
        // that the app's state is completely cleared between tests.
        testInstrumentationRunnerArguments clearPackageData: 'true'
    }

    testOptions {
        // Disables animations during instrumented tests you run from the command line…
        // This property does not affect tests that you run using Android Studio.”
        animationsDisabled = true

        execution 'ANDROIDX_TEST_ORCHESTRATOR'
    }

    signingConfigs {
        debug {
            keyAlias 'androiddebugkey'
            keyPassword 'android'
            storeFile file('./signature/debug.keystore')
            storePassword 'android'
        }
    }

    buildTypes {
        debug {
            applicationIdSuffix ".debug"
            resValue "string", "app_name", "Element dbg"

            resValue "bool", "debug_mode", "true"
            buildConfigField "boolean", "LOW_PRIVACY_LOG_ENABLE", "false"
            // Set to true if you want to enable strict mode in debug
            buildConfigField "boolean", "ENABLE_STRICT_MODE_LOGS", "false"

            signingConfig signingConfigs.debug
        }

        release {
            resValue "string", "app_name", "Element"

            resValue "bool", "debug_mode", "false"
            buildConfigField "boolean", "LOW_PRIVACY_LOG_ENABLE", "false"
            buildConfigField "boolean", "ENABLE_STRICT_MODE_LOGS", "false"

            postprocessing {
                removeUnusedCode true
                removeUnusedResources true
                // We do not activate obfuscation as it makes it hard then to read crash reports, and it's a bit useless on an open source project :)
                obfuscate false
                optimizeCode true
                proguardFiles 'proguard-rules.pro'
            }
        }
    }

    flavorDimensions "store"

    productFlavors {
        gplay {
            apply plugin: 'com.google.gms.google-services'
            afterEvaluate {
                tasks.matching { it.name.contains("GoogleServices") && !it.name.contains("Gplay") }*.enabled = false
            }

            dimension "store"
            isDefault = true
            versionName "${versionMajor}.${versionMinor}.${versionPatch}${getGplayVersionSuffix()}"

            resValue "bool", "isGplay", "true"
            buildConfigField "boolean", "ALLOW_FCM_USE", "true"
            buildConfigField "String", "SHORT_FLAVOR_DESCRIPTION", "\"G\""
            buildConfigField "String", "FLAVOR_DESCRIPTION", "\"GooglePlay\""
        }

        fdroid {
            dimension "store"

            versionName "${versionMajor}.${versionMinor}.${versionPatch}${getFdroidVersionSuffix()}"

            resValue "bool", "isGplay", "false"
            buildConfigField "boolean", "ALLOW_FCM_USE", "false"
            buildConfigField "String", "SHORT_FLAVOR_DESCRIPTION", "\"F\""
            buildConfigField "String", "FLAVOR_DESCRIPTION", "\"FDroid\""
        }
    }

    lintOptions {
        lintConfig file("lint.xml")

        checkDependencies true
        abortOnError true
    }

    compileOptions {
        sourceCompatibility versions.sourceCompat
        targetCompatibility versions.targetCompat
    }

    kotlinOptions {
        jvmTarget = "11"
    }

    sourceSets {
        androidTest {
            java.srcDirs += "src/sharedTest/java"
        }
        test {
            java.srcDirs += "src/sharedTest/java"
        }
    }

    buildFeatures {
        viewBinding true
    }
}

dependencies {

    implementation project(":matrix-sdk-android")
    implementation project(":matrix-sdk-android-rx")
    implementation project(":diff-match-patch")
    implementation project(":multipicker")
    implementation project(":attachment-viewer")
    implementation project(":library:ui-styles")
    implementation 'androidx.multidex:multidex:2.0.1'

    implementation libs.jetbrains.kotlinStdlibJdk7
    implementation libs.jetbrains.coroutinesCore
    implementation libs.jetbrains.coroutinesAndroid

    implementation libs.androidx.recyclerview
    implementation libs.androidx.appCompat
    implementation libs.androidx.fragmentKtx
    implementation libs.androidx.constraintLayout
    implementation "androidx.sharetarget:sharetarget:1.1.0"
    implementation libs.androidx.core
    implementation "androidx.media:media:1.4.2"
    implementation "androidx.transition:transition:1.4.1"

    implementation "org.threeten:threetenbp:1.4.0:no-tzdb"
    implementation "com.gabrielittner.threetenbp:lazythreetenbp:0.9.0"

    implementation libs.squareup.moshi
    kapt libs.squareup.moshiKotlin
    implementation libs.androidx.lifecycleExtensions
    implementation libs.androidx.lifecycleLivedata

    implementation libs.androidx.datastore
    implementation libs.androidx.datastorepreferences


    // Log
    implementation libs.jakewharton.timber

    // Debug
    implementation 'com.facebook.stetho:stetho:1.6.0'

    // Phone number https://github.com/google/libphonenumber
    implementation 'com.googlecode.libphonenumber:libphonenumber:8.12.33'

    // rx
    implementation libs.rx.rxKotlin
    implementation libs.rx.rxAndroid
    implementation 'com.jakewharton.rxrelay2:rxrelay:2.1.1'
    // RXBinding
    implementation libs.jakewharton.rxbinding
    implementation libs.jakewharton.rxbindingAppcompat
    implementation libs.jakewharton.rxbindingMaterial

    implementation libs.airbnb.epoxy
    implementation libs.airbnb.epoxyGlide
    kapt libs.airbnb.epoxyProcessor
    implementation libs.airbnb.epoxyPaging
    implementation libs.airbnb.mvrx

    // Work
    implementation libs.androidx.work

    // Paging
    implementation libs.androidx.pagingRuntimeKtx

    // Functional Programming
    implementation libs.arrow.core

    // Pref
    implementation libs.androidx.preferenceKtx

    // UI
    implementation 'com.amulyakhare:com.amulyakhare.textdrawable:1.0.1'
    implementation libs.google.material
    implementation 'me.gujun.android:span:1.7'
    implementation libs.markwon.core
    implementation libs.markwon.html
    implementation 'com.googlecode.htmlcompressor:htmlcompressor:1.5.2'
    implementation 'me.saket:better-link-movement-method:2.2.0'
    implementation 'com.google.android:flexbox:2.0.1'
    implementation libs.androidx.autoFill
    implementation 'jp.wasabeef:glide-transformations:4.3.0'
    implementation 'com.github.vector-im:PFLockScreen-Android:1.0.0-beta12'
    implementation 'com.github.hyuwah:DraggableView:1.0.0'
    implementation 'com.github.Armen101:AudioRecordView:1.0.5'

    // Custom Tab
    implementation 'androidx.browser:browser:1.3.0'

    // Passphrase strength helper
    implementation 'com.nulab-inc:zxcvbn:1.5.2'

    // To convert voice message on old platforms
    implementation 'com.arthenica:ffmpeg-kit-audio:4.4.LTS'

    // Alerter
    implementation 'com.tapadoo.android:alerter:7.0.1'

    implementation 'com.otaliastudios:autocomplete:1.1.0'

    // Shake detection
    implementation 'com.squareup:seismic:1.0.2'

    // Image Loading
    implementation libs.github.bigImageViewer
    implementation libs.github.glideImageLoader
    implementation libs.github.progressPieIndicator
    implementation libs.github.glideImageViewFactory

    // implementation 'com.github.MikeOrtiz:TouchImageView:3.0.2'
    implementation 'com.github.chrisbanes:PhotoView:2.3.0'

    implementation libs.github.glide
    kapt libs.github.glideCompiler
    implementation 'com.danikula:videocache:2.7.1'
    implementation 'com.github.yalantis:ucrop:2.2.7'

    // Badge for compatibility
    implementation 'me.leolin:ShortcutBadger:1.1.22@aar'

    // Chat effects
    implementation 'nl.dionsegijn:konfetti:1.3.2'
    implementation 'com.github.jetradarmobile:android-snowfall:1.2.1'
    // DI
    implementation libs.dagger.dagger
    kapt libs.dagger.daggerCompiler

    // gplay flavor only
    gplayImplementation('com.google.firebase:firebase-messaging:22.0.0') {
        exclude group: 'com.google.firebase', module: 'firebase-core'
        exclude group: 'com.google.firebase', module: 'firebase-analytics'
        exclude group: 'com.google.firebase', module: 'firebase-measurement-connector'
    }

    // OSS License, gplay flavor only
    gplayImplementation 'com.google.android.gms:play-services-oss-licenses:17.0.0'

    implementation "androidx.emoji:emoji-appcompat:1.1.0"

    implementation 'com.github.BillCarsonFr:JsonViewer:0.6'

    // WebRTC
    // org.webrtc:google-webrtc is for development purposes only
    // implementation 'org.webrtc:google-webrtc:1.0.+'
    implementation('com.facebook.react:react-native-webrtc:1.87.3-jitsi-6624067@aar')

    // Jitsi
    implementation('org.jitsi.react:jitsi-meet-sdk:3.1.0') {
        exclude group: 'com.google.firebase'
        exclude group: 'com.google.android.gms'
        exclude group: 'com.android.installreferrer'
    }

    // QR-code
    // Stick to 3.3.3 because of https://github.com/zxing/zxing/issues/1170
    implementation 'com.google.zxing:core:3.4.1'
    implementation 'me.dm7.barcodescanner:zxing:1.9.13'

    // Emoji Keyboard
    implementation 'com.vanniktech:emoji-material:0.7.0'
    implementation 'com.vanniktech:emoji-google:0.7.0'

    implementation 'im.dlg:android-dialer:1.2.5'

    // JWT
    api libs.jsonwebtoken.jjwtApi
    runtimeOnly libs.jsonwebtoken.jjwtImpl
    runtimeOnly(libs.jsonwebtoken.jjwtOrgjson) {
        exclude group: 'org.json', module: 'json' //provided by Android natively
    }
    implementation 'commons-codec:commons-codec:1.15'


    // TESTS
    testImplementation libs.tests.junit
    testImplementation libs.tests.kluent
    // Plant Timber tree for test
    testImplementation libs.tests.timberJunitRule

    // Activate when you want to check for leaks, from time to time.
    //debugImplementation 'com.squareup.leakcanary:leakcanary-android:2.3'

    androidTestImplementation libs.androidx.testCore
    androidTestImplementation libs.androidx.testRunner
    androidTestImplementation libs.androidx.testRules
    androidTestImplementation libs.androidx.junit
    androidTestImplementation libs.androidx.espressoCore
    androidTestImplementation libs.androidx.espressoContrib
    androidTestImplementation libs.androidx.espressoIntents
    androidTestImplementation libs.tests.kluent
    androidTestImplementation libs.androidx.coreTesting
    // Plant Timber tree for test
    androidTestImplementation libs.tests.timberJunitRule
    // "The one who serves a great Espresso"
    androidTestImplementation('com.adevinta.android:barista:4.2.0') {
        exclude group: 'org.jetbrains.kotlin'
    }
    androidTestUtil libs.androidx.orchestrator
}<|MERGE_RESOLUTION|>--- conflicted
+++ resolved
@@ -13,13 +13,8 @@
 
 // Note: 2 digits max for each value
 ext.versionMajor = 1
-<<<<<<< HEAD
-ext.versionMinor = 2
-ext.versionPatch = 2
-=======
 ext.versionMinor = 3
 ext.versionPatch = 0
->>>>>>> 0cd3bcaf
 
 static def getGitTimestamp() {
     def cmd = 'git show -s --format=%ct'
