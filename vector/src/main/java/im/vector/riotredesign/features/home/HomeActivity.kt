--- conflicted
+++ resolved
@@ -98,15 +98,13 @@
             }
         })
 
-<<<<<<< HEAD
-        incomingVerificationRequestHandler.ensureStarted()
-=======
         navigationViewModel.navigateTo.observeEvent(this) { navigation ->
             when (navigation) {
                 is Navigation.OpenDrawer -> drawerLayout.openDrawer(GravityCompat.START)
             }
         }
->>>>>>> 63231831
+
+        incomingVerificationRequestHandler.ensureStarted()
     }
 
     override fun onDestroy() {
