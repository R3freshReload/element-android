--- conflicted
+++ resolved
@@ -26,14 +26,9 @@
     object ToggleMute : VectorCallViewActions()
     object ToggleVideo : VectorCallViewActions()
     object ToggleHoldResume: VectorCallViewActions()
-<<<<<<< HEAD
     data class ChangeAudioDevice(val device: CallAudioManager.Device) : VectorCallViewActions()
-=======
     object OpenDialPad: VectorCallViewActions()
-    data class ChangeAudioDevice(val device: CallAudioManager.SoundDevice) : VectorCallViewActions()
     data class SendDtmfDigit(val digit: String) : VectorCallViewActions()
-
->>>>>>> 191cef6f
     object SwitchSoundDevice : VectorCallViewActions()
     object HeadSetButtonPressed : VectorCallViewActions()
     object ToggleCamera : VectorCallViewActions()
