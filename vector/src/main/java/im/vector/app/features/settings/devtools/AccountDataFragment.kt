--- conflicted
+++ resolved
@@ -84,13 +84,8 @@
         ).show(childFragmentManager, "JSON_VIEWER")
     }
 
-<<<<<<< HEAD
     override fun didLongTap(data: UserAccountDataEvent) {
-        AlertDialog.Builder(requireActivity())
-=======
-    override fun didLongTap(data: AccountDataEvent) {
         MaterialAlertDialogBuilder(requireActivity())
->>>>>>> 71693920
                 .setTitle(R.string.delete)
                 .setMessage(getString(R.string.delete_account_data_warning, data.type))
                 .setNegativeButton(R.string.cancel, null)
