/*
 * Copyright 2019 New Vector Ltd
 *
 * Licensed under the Apache License, Version 2.0 (the "License");
 * you may not use this file except in compliance with the License.
 * You may obtain a copy of the License at
 *
 *     http://www.apache.org/licenses/LICENSE-2.0
 *
 * Unless required by applicable law or agreed to in writing, software
 * distributed under the License is distributed on an "AS IS" BASIS,
 * WITHOUT WARRANTIES OR CONDITIONS OF ANY KIND, either express or implied.
 * See the License for the specific language governing permissions and
 * limitations under the License.
 */

package im.vector.riotx.features.roomdirectory

import android.content.Context
import android.content.Intent
import android.os.Bundle
import androidx.lifecycle.ViewModelProviders
import com.airbnb.mvrx.viewModel
import im.vector.riotx.R
import im.vector.riotx.core.di.ScreenComponent
import im.vector.riotx.core.extensions.addFragment
import im.vector.riotx.core.extensions.addFragmentToBackstack
import im.vector.riotx.core.platform.VectorBaseActivity
import im.vector.riotx.features.roomdirectory.createroom.CreateRoomFragment
import im.vector.riotx.features.roomdirectory.createroom.CreateRoomViewModel
import im.vector.riotx.features.roomdirectory.picker.RoomDirectoryPickerFragment
import javax.inject.Inject

class RoomDirectoryActivity : VectorBaseActivity() {

    // Supported navigation actions for this Activity
    sealed class Navigation {
        object Back : Navigation()
        object CreateRoom : Navigation()
        object Close : Navigation()
        object ChangeProtocol : Navigation()
    }

    @Inject lateinit var createRoomViewModelFactory: CreateRoomViewModel.Factory
    @Inject lateinit var roomDirectoryViewModelFactory: RoomDirectoryViewModel.Factory
    private val roomDirectoryViewModel: RoomDirectoryViewModel by viewModel()
    private val createRoomViewModel: CreateRoomViewModel by viewModel()
    private lateinit var navigationViewModel: RoomDirectoryNavigationViewModel

    override fun getLayoutRes() = R.layout.activity_simple

    override fun injectWith(injector: ScreenComponent) {
        injector.inject(this)
    }

    override fun onCreate(savedInstanceState: Bundle?) {
        super.onCreate(savedInstanceState)
        navigationViewModel = ViewModelProviders.of(this, viewModelFactory).get(RoomDirectoryNavigationViewModel::class.java)

        if (isFirstCreation()) {
            roomDirectoryViewModel.filterWith(intent?.getStringExtra(INITIAL_FILTER) ?: "")
        }

<<<<<<< HEAD
        navigationViewModel.observe()
                .subscribe { navigation ->
                    when (navigation) {
                        is Navigation.Back           -> onBackPressed()
                        is Navigation.CreateRoom     -> addFragmentToBackstack(CreateRoomFragment(), R.id.simpleFragmentContainer)
                        is Navigation.ChangeProtocol -> addFragmentToBackstack(RoomDirectoryPickerFragment(), R.id.simpleFragmentContainer)
                        is Navigation.Close          -> finish()
                    }
                }
                .disposeOnDestroy()
=======
        navigationViewModel.navigateTo.observeEvent(this) { navigation ->
            when (navigation) {
                is Navigation.Back           -> onBackPressed()
                is Navigation.CreateRoom     -> addFragmentToBackstack(R.id.simpleFragmentContainer, CreateRoomFragment::class.java)
                is Navigation.ChangeProtocol -> addFragmentToBackstack(R.id.simpleFragmentContainer, RoomDirectoryPickerFragment::class.java)
                is Navigation.Close          -> finish()
            }
        }
>>>>>>> 10ca5d94

        roomDirectoryViewModel.selectSubscribe(this, PublicRoomsViewState::currentFilter) { currentFilter ->
            // Transmit the filter to the createRoomViewModel
            createRoomViewModel.setName(currentFilter)
        }
    }

    override fun initUiAndData() {
        if (isFirstCreation()) {
            addFragment(R.id.simpleFragmentContainer, PublicRoomsFragment::class.java)
        }
    }

    companion object {
        private const val INITIAL_FILTER = "INITIAL_FILTER"

        fun getIntent(context: Context, initialFilter: String = ""): Intent {
            val intent = Intent(context, RoomDirectoryActivity::class.java)
            intent.putExtra(INITIAL_FILTER, initialFilter)
            return intent
        }
    }
}<|MERGE_RESOLUTION|>--- conflicted
+++ resolved
@@ -61,27 +61,16 @@
             roomDirectoryViewModel.filterWith(intent?.getStringExtra(INITIAL_FILTER) ?: "")
         }
 
-<<<<<<< HEAD
         navigationViewModel.observe()
                 .subscribe { navigation ->
                     when (navigation) {
                         is Navigation.Back           -> onBackPressed()
-                        is Navigation.CreateRoom     -> addFragmentToBackstack(CreateRoomFragment(), R.id.simpleFragmentContainer)
-                        is Navigation.ChangeProtocol -> addFragmentToBackstack(RoomDirectoryPickerFragment(), R.id.simpleFragmentContainer)
+                        is Navigation.CreateRoom     -> addFragmentToBackstack(R.id.simpleFragmentContainer, CreateRoomFragment::class.java)
+                        is Navigation.ChangeProtocol -> addFragmentToBackstack(R.id.simpleFragmentContainer, RoomDirectoryPickerFragment::class.java)
                         is Navigation.Close          -> finish()
                     }
                 }
                 .disposeOnDestroy()
-=======
-        navigationViewModel.navigateTo.observeEvent(this) { navigation ->
-            when (navigation) {
-                is Navigation.Back           -> onBackPressed()
-                is Navigation.CreateRoom     -> addFragmentToBackstack(R.id.simpleFragmentContainer, CreateRoomFragment::class.java)
-                is Navigation.ChangeProtocol -> addFragmentToBackstack(R.id.simpleFragmentContainer, RoomDirectoryPickerFragment::class.java)
-                is Navigation.Close          -> finish()
-            }
-        }
->>>>>>> 10ca5d94
 
         roomDirectoryViewModel.selectSubscribe(this, PublicRoomsViewState::currentFilter) { currentFilter ->
             // Transmit the filter to the createRoomViewModel
